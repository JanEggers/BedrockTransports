--- conflicted
+++ resolved
@@ -51,12 +51,9 @@
                 if (options.TlsOptions.UseTls)
                 {
                     _sslStream = new SslStream(new NetworkStream(_socket, true));
-<<<<<<< HEAD
+                    
                     _dataStream = _sslStream;
                     await _sslStream.AuthenticateAsClientAsync(options.Server, LoadCertificates(options), SslProtocols.Tls12, options.TlsOptions.CheckCertificateRevocation).ConfigureAwait(false);
-=======
-                    await _sslStream.AuthenticateAsClientAsync(options.Server, LoadCertificates(options), SslProtocols.Tls12, options.TlsOptions.CheckCertificateRevocation);
->>>>>>> 1c30d149
                 }
                 else
                 {
