--- conflicted
+++ resolved
@@ -101,11 +101,7 @@
             return _wasCleanDisconnect;
         }
 
-<<<<<<< HEAD
-        public Task StopAsync(bool wasCleanDisconnect = false)
-=======
         public async Task StopAsync(MqttClientDisconnectType type)
->>>>>>> ff45be1f
         {
             try
             {
@@ -123,11 +119,7 @@
                 var willMessage = _willMessage;
                 _willMessage = null; // clear willmessage so it is send just once
 
-<<<<<<< HEAD
-                if (_willMessage != null && !wasCleanDisconnect)
-=======
                 if (willMessage != null && !_wasCleanDisconnect)
->>>>>>> ff45be1f
                 {
                     _sessionsManager.StartDispatchApplicationMessage(this, willMessage);
                 }
